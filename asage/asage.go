--- conflicted
+++ resolved
@@ -62,11 +62,10 @@
 }
 
 func New(llmService llm.ServiceConfig, httpClient *http.Client) *Provider {
-<<<<<<< HEAD
 	// Wrap the HTTP client with custom headers if any are provided
 	wrappedHTTPClient := wrapHTTPClientWithCustomHeaders(httpClient, llmService.CustomHeaders)
 
-	client := NewClient("", wrappedHTTPClient)
+	client := NewClient(llmService.APIKey, wrappedHTTPClient, llmService.APIURL)
 	result := strings.SplitN(llmService.APIKey, ":", 2)
 	if len(result) != 2 {
 		return nil
@@ -78,9 +77,6 @@
 	}); err != nil {
 		return nil
 	}
-=======
-	client := NewClient(llmService.APIKey, httpClient, llmService.APIURL)
->>>>>>> 52521e4a
 
 	return &Provider{
 		client:           client,
