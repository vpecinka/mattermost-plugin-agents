--- conflicted
+++ resolved
@@ -1,10 +1,9 @@
 package main
 
 import (
+	"errors"
 	"fmt"
 	"net/http"
-
-	"errors"
 
 	"github.com/gin-gonic/gin"
 	"github.com/mattermost/mattermost/server/public/model"
@@ -13,17 +12,12 @@
 )
 
 const (
-<<<<<<< HEAD
 	ContextPostKey        = "post"
 	ContextChannelKey     = "channel"
+	ContextBotKey         = "bot"
 	ContextPlaybookRunKey = "playbookrun"
-=======
-	ContextPostKey    = "post"
-	ContextChannelKey = "channel"
-	ContextBotKey     = "bot"
 
 	requestBodyMaxSizeBytes = 1024 * 1024 // 1MB
->>>>>>> 1aa81f76
 )
 
 func (p *Plugin) ServeHTTP(c *plugin.Context, w http.ResponseWriter, r *http.Request) {
