package ai

import (
	"fmt"
	"io/fs"
	"strings"
	"text/template"

	"errors"
)

type Prompts struct {
<<<<<<< HEAD
	templates          *template.Template
	getBuiltInTools    BuiltInToolsFunc
	getThirdPartyTools BuiltInToolsFunc
=======
	templates *template.Template
>>>>>>> f76d72ee
}

const PromptExtension = "tmpl"
const SystemSubTemplateName = ".system"
const UserSubTemplateName = ".user"

// Conviance vars for the filenames in ai/prompts/
const (
	PromptSummarizeThread         = "summarize_thread"
	PromptDirectMessageQuestion   = "direct_message_question"
	PromptEmojiSelect             = "emoji_select"
	PromptMeetingSummary          = "meeting_summary"
	PromptMeetingSummaryOnly      = "summary_only"
	PromptMeetingKeyPoints        = "meeting_key_points"
	PromptSpellcheck              = "spellcheck"
	PromptChangeTone              = "change_tone"
	PromptSimplifyText            = "simplify_text"
	PromptAIChangeText            = "ai_change_text"
	PromptSummarizeChannelSince   = "summarize_channel_since"
	PromptSummarizeChunk          = "summarize_chunk"
	PromptExplainCode             = "explain_code"
	PromptSuggestCodeImprovements = "suggest_code_improvements"
	PromptFindActionItemsSince    = "find_action_items_since"
	PromptFindOpenQuestionsSince  = "find_open_questions_since"
)

<<<<<<< HEAD
func NewPrompts(input fs.FS, getBuiltInTools, getThirdPartyTools BuiltInToolsFunc) (*Prompts, error) {
=======
func NewPrompts(input fs.FS) (*Prompts, error) {
>>>>>>> f76d72ee
	templates, err := template.ParseFS(input, "ai/prompts/*")
	if err != nil {
		return nil, fmt.Errorf("unable to parse prompt templates: %w", err)
	}

	return &Prompts{
<<<<<<< HEAD
		templates:          templates,
		getBuiltInTools:    getBuiltInTools,
		getThirdPartyTools: getThirdPartyTools,
=======
		templates: templates,
>>>>>>> f76d72ee
	}, nil
}

func withPromptExtension(filename string) string {
	return filename + "." + PromptExtension
}

<<<<<<< HEAD
func (p *Prompts) getDefaultTools(isDMWithBot bool) ToolStore {
	tools := NewToolStore()
	tools.AddTools(p.getBuiltInTools(isDMWithBot))
	tools.AddTools(p.getThirdPartyTools(isDMWithBot))
	return tools
}

func (p *Prompts) ChatCompletion(templateName string, context ConversationContext) (BotConversation, error) {
=======
func (p *Prompts) ChatCompletion(templateName string, context ConversationContext, tools ToolStore) (BotConversation, error) {
>>>>>>> f76d72ee
	conversation := BotConversation{
		Posts:   []Post{},
		Context: context,
		Tools:   tools,
	}

	template := p.templates.Lookup(withPromptExtension(templateName))
	if template == nil {
		return conversation, errors.New("main template not found")
	}

	if systemTemplate := template.Lookup(templateName + SystemSubTemplateName); systemTemplate != nil {
		systemMessage, err := p.execute(systemTemplate, context)
		if err != nil {
			return conversation, err
		}

		conversation.Posts = append(conversation.Posts, Post{
			Role:    PostRoleSystem,
			Message: systemMessage,
		})
	}

	if userTemplate := template.Lookup(templateName + UserSubTemplateName); userTemplate != nil {
		userMessage, err := p.execute(userTemplate, context)
		if err != nil {
			return conversation, err
		}

		conversation.Posts = append(conversation.Posts, Post{
			Role:    PostRoleUser,
			Message: userMessage,
		})
	}

	return conversation, nil
}

func (p *Prompts) execute(template *template.Template, data ConversationContext) (string, error) {
	out := &strings.Builder{}
	if err := template.Execute(out, data); err != nil {
		return "", fmt.Errorf("unable to execute template: %w", err)
	}
	return strings.TrimSpace(out.String()), nil
}<|MERGE_RESOLUTION|>--- conflicted
+++ resolved
@@ -9,14 +9,12 @@
 	"errors"
 )
 
+type BuiltInToolsFunc func(isDM bool) []Tool
+
 type Prompts struct {
-<<<<<<< HEAD
 	templates          *template.Template
 	getBuiltInTools    BuiltInToolsFunc
 	getThirdPartyTools BuiltInToolsFunc
-=======
-	templates *template.Template
->>>>>>> f76d72ee
 }
 
 const PromptExtension = "tmpl"
@@ -43,24 +41,16 @@
 	PromptFindOpenQuestionsSince  = "find_open_questions_since"
 )
 
-<<<<<<< HEAD
 func NewPrompts(input fs.FS, getBuiltInTools, getThirdPartyTools BuiltInToolsFunc) (*Prompts, error) {
-=======
-func NewPrompts(input fs.FS) (*Prompts, error) {
->>>>>>> f76d72ee
 	templates, err := template.ParseFS(input, "ai/prompts/*")
 	if err != nil {
 		return nil, fmt.Errorf("unable to parse prompt templates: %w", err)
 	}
 
 	return &Prompts{
-<<<<<<< HEAD
 		templates:          templates,
 		getBuiltInTools:    getBuiltInTools,
 		getThirdPartyTools: getThirdPartyTools,
-=======
-		templates: templates,
->>>>>>> f76d72ee
 	}, nil
 }
 
@@ -68,18 +58,7 @@
 	return filename + "." + PromptExtension
 }
 
-<<<<<<< HEAD
-func (p *Prompts) getDefaultTools(isDMWithBot bool) ToolStore {
-	tools := NewToolStore()
-	tools.AddTools(p.getBuiltInTools(isDMWithBot))
-	tools.AddTools(p.getThirdPartyTools(isDMWithBot))
-	return tools
-}
-
-func (p *Prompts) ChatCompletion(templateName string, context ConversationContext) (BotConversation, error) {
-=======
 func (p *Prompts) ChatCompletion(templateName string, context ConversationContext, tools ToolStore) (BotConversation, error) {
->>>>>>> f76d72ee
 	conversation := BotConversation{
 		Posts:   []Post{},
 		Context: context,
