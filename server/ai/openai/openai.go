package openai

import (
	"bytes"
	"context"
	"encoding/base64"
	"encoding/json"
	"fmt"
	"image"
	"image/png"
	"io"
	"net/url"
	"strings"
	"time"

	"errors"

	"github.com/invopop/jsonschema"
	"github.com/mattermost/mattermost-plugin-ai/server/ai"
	"github.com/mattermost/mattermost-plugin-ai/server/ai/subtitles"
	"github.com/mattermost/mattermost-plugin-ai/server/metrics"
	openaiClient "github.com/sashabaranov/go-openai"
)

type OpenAI struct {
	client           *openaiClient.Client
	defaultModel     string
	tokenLimit       int
	streamingTimeout time.Duration
	metricsService   metrics.LLMetrics
}

const StreamingTimeoutDefault = 10 * time.Second

const MaxFunctionCalls = 10

const OpenAIMaxImageSize = 20 * 1024 * 1024 // 20 MB

var ErrStreamingTimeout = errors.New("timeout streaming")

func NewCompatible(llmService ai.ServiceConfig, metricsService metrics.LLMetrics) *OpenAI {
	apiKey := llmService.APIKey
	endpointURL := strings.TrimSuffix(llmService.APIURL, "/")
	defaultModel := llmService.DefaultModel
	config := openaiClient.DefaultConfig(apiKey)
	config.BaseURL = endpointURL

	parsedURL, err := url.Parse(endpointURL)
	if err == nil && strings.HasSuffix(parsedURL.Host, "openai.azure.com") {
		config = openaiClient.DefaultAzureConfig(apiKey, endpointURL)
		config.APIVersion = "2023-07-01-preview"
	}

	streamingTimeout := StreamingTimeoutDefault
	if llmService.StreamingTimeoutSeconds > 0 {
		streamingTimeout = time.Duration(llmService.StreamingTimeoutSeconds) * time.Second
	}
	return &OpenAI{
		client:           openaiClient.NewClientWithConfig(config),
		defaultModel:     defaultModel,
		tokenLimit:       llmService.TokenLimit,
		streamingTimeout: streamingTimeout,
		metricsService:   metricsService,
	}
}

func New(llmService ai.ServiceConfig, metricsService metrics.LLMetrics) *OpenAI {
	defaultModel := llmService.DefaultModel
	if defaultModel == "" {
		defaultModel = openaiClient.GPT3Dot5Turbo
	}
	config := openaiClient.DefaultConfig(llmService.APIKey)
	config.OrgID = llmService.OrgID

	streamingTimeout := StreamingTimeoutDefault
	if llmService.StreamingTimeoutSeconds > 0 {
		streamingTimeout = time.Duration(llmService.StreamingTimeoutSeconds) * time.Second
	}

	return &OpenAI{
		client:           openaiClient.NewClientWithConfig(config),
		defaultModel:     defaultModel,
		tokenLimit:       llmService.TokenLimit,
		streamingTimeout: streamingTimeout,
		metricsService:   metricsService,
	}
}

func modifyCompletionRequestWithConversation(request openaiClient.ChatCompletionRequest, conversation ai.BotConversation) openaiClient.ChatCompletionRequest {
	request.Messages = postsToChatCompletionMessages(conversation.Posts)
	request.Tools = toolsToOpenAITools(conversation.Tools.GetTools())
	return request
}

func toolsToOpenAITools(tools []ai.Tool) []openaiClient.Tool {
	result := make([]openaiClient.Tool, 0, len(tools))

	schemaMaker := jsonschema.Reflector{
		Anonymous:      true,
		ExpandedStruct: true,
	}
	for _, tool := range tools {
<<<<<<< HEAD
		openAITool := openaiClient.FunctionDefinition{
			Name:        tool.Name,
			Description: tool.Description,
		}
		if tool.IsRawMessage {
			openAITool.Parameters = tool.Schema
		} else {
			schema := schemaMaker.Reflect(tool.Schema)
			openAITool.Parameters = schema
		}
		// fmt.Println(fmt.Sprintf("HERE IS THE SCHEMA RIGHT HERE LOOK LOOK LOOK %+v", schema))
		result = append(result, openAITool)
=======
		schema := schemaMaker.Reflect(tool.Schema)
		result = append(result, openaiClient.Tool{
			Type: openaiClient.ToolTypeFunction,
			Function: &openaiClient.FunctionDefinition{
				Name:        tool.Name,
				Description: tool.Description,
				Parameters:  schema,
			},
		})
>>>>>>> f76d72ee
	}

	return result
}

func postsToChatCompletionMessages(posts []ai.Post) []openaiClient.ChatCompletionMessage {
	result := make([]openaiClient.ChatCompletionMessage, 0, len(posts))

	for _, post := range posts {
		role := openaiClient.ChatMessageRoleUser
		if post.Role == ai.PostRoleBot {
			role = openaiClient.ChatMessageRoleAssistant
		} else if post.Role == ai.PostRoleSystem {
			role = openaiClient.ChatMessageRoleSystem
		}
		completionMessage := openaiClient.ChatCompletionMessage{
			Role: role,
		}

		if len(post.Files) > 0 {
			completionMessage.MultiContent = make([]openaiClient.ChatMessagePart, 0, len(post.Files)+1)
			if post.Message != "" {
				completionMessage.MultiContent = append(completionMessage.MultiContent, openaiClient.ChatMessagePart{
					Type: openaiClient.ChatMessagePartTypeText,
					Text: post.Message,
				})
			}
			for _, file := range post.Files {
				if file.MimeType != "image/png" &&
					file.MimeType != "image/jpeg" &&
					file.MimeType != "image/gif" &&
					file.MimeType != "image/webp" {
					completionMessage.MultiContent = append(completionMessage.MultiContent, openaiClient.ChatMessagePart{
						Type: openaiClient.ChatMessagePartTypeText,
						Text: "User submitted image was not a supported format. Tell the user this.",
					})
					continue
				}
				if file.Size > OpenAIMaxImageSize {
					completionMessage.MultiContent = append(completionMessage.MultiContent, openaiClient.ChatMessagePart{
						Type: openaiClient.ChatMessagePartTypeText,
						Text: "User submitted a image larger than 20MB. Tell the user this.",
					})
					continue
				}
				fileBytes, err := io.ReadAll(file.Reader)
				if err != nil {
					continue
				}
				imageEncoded := base64.StdEncoding.EncodeToString(fileBytes)
				encodedString := fmt.Sprintf("data:"+file.MimeType+";base64,%s", imageEncoded)
				completionMessage.MultiContent = append(completionMessage.MultiContent, openaiClient.ChatMessagePart{
					Type: openaiClient.ChatMessagePartTypeImageURL,
					ImageURL: &openaiClient.ChatMessageImageURL{
						URL:    encodedString,
						Detail: openaiClient.ImageURLDetailAuto,
					},
				})
			}
		} else {
			completionMessage.Content = post.Message
		}

		result = append(result, completionMessage)
	}

	return result
}

// createFunctionArrgmentResolver Creates a resolver for the json arguments of an openai function call. Unmarshaling the json into the supplied struct.
func createFunctionArrgmentResolver(jsonArgs string) ai.ToolArgumentGetter {
	return func(args any) error {
		return json.Unmarshal([]byte(jsonArgs), args)
	}
}

<<<<<<< HEAD
func (s *OpenAI) handleStreamFunctionCall(request openaiClient.ChatCompletionRequest, conversation ai.BotConversation, name, arguments string) (openaiClient.ChatCompletionRequest, error) {
	fmt.Println("TOOL SELECTED", name, arguments)
	toolResult, err := conversation.Tools.ResolveTool(name, createFunctionArrgmentResolver(arguments), conversation.Context)
	if err != nil {
		fmt.Println("Error resolving function: ", err)
	}
	request.Messages = append(request.Messages, openaiClient.ChatCompletionMessage{
		Role:    openaiClient.ChatMessageRoleFunction,
		Name:    name,
		Content: toolResult,
	})

	return request, nil
=======
type ToolBufferElement struct {
	id   strings.Builder
	name strings.Builder
	args strings.Builder
>>>>>>> f76d72ee
}

func (s *OpenAI) streamResultToChannels(request openaiClient.ChatCompletionRequest, conversation ai.BotConversation, output chan<- string, errChan chan<- error) {
	request.Stream = true

	ctx, cancel := context.WithCancelCause(context.Background())
	defer cancel(nil)

	// watchdog to cancel if the streaming stalls
	watchdog := make(chan struct{})
	go func() {
		timer := time.NewTimer(s.streamingTimeout)
		defer timer.Stop()
		for {
			select {
			case <-timer.C:
				cancel(ErrStreamingTimeout)
				return
			case <-ctx.Done():
				return
			case <-watchdog:
				if !timer.Stop() {
					<-timer.C
				}
				timer.Reset(s.streamingTimeout)
			}
		}
	}()

	stream, err := s.client.CreateChatCompletionStream(ctx, request)
	if err != nil {
		if ctxErr := context.Cause(ctx); ctxErr != nil {
			errChan <- ctxErr
		} else {
			errChan <- err
		}
		return
	}

	defer stream.Close()

	// Buffering in the case of tool use
	var toolsBuffer map[int]*ToolBufferElement
	for {
		response, err := stream.Recv()
		if errors.Is(err, io.EOF) {
			return
		}
		if err != nil {
			if ctxErr := context.Cause(ctx); ctxErr != nil {
				errChan <- ctxErr
			} else {
				errChan <- err
			}
			return
		}

		// Ping the watchdog when we receive a response
		watchdog <- struct{}{}

		if len(response.Choices) == 0 {
			continue
		}

		// Check finishing conditions
		switch response.Choices[0].FinishReason {
		case "":
			// Not done yet, keep going
		case openaiClient.FinishReasonStop:
			return
		case openaiClient.FinishReasonToolCalls:
			// Verify OpenAI functions are not recursing too deep.
			numFunctionCalls := 0
			for i := len(request.Messages) - 1; i >= 0; i-- {
				if request.Messages[i].Role == openaiClient.ChatMessageRoleTool {
					numFunctionCalls++
				} else {
					break
				}
			}
			if numFunctionCalls > MaxFunctionCalls {
				errChan <- errors.New("too many function calls")
				return
			}

			// Transfer the buffered tools into tool calls
			tools := []openaiClient.ToolCall{}
			for i, tool := range toolsBuffer {
				name := tool.name.String()
				arguments := tool.args.String()
				toolID := tool.id.String()
				num := i
				tools = append(tools, openaiClient.ToolCall{
					Function: openaiClient.FunctionCall{
						Name:      name,
						Arguments: arguments,
					},
					ID:    toolID,
					Index: &num,
					Type:  openaiClient.ToolTypeFunction,
				})
			}

			// Add the tool calls to the request
			request.Messages = append(request.Messages, openaiClient.ChatCompletionMessage{
				Role:      openaiClient.ChatMessageRoleAssistant,
				ToolCalls: tools,
			})

			// Resolve the tools and create messages for each
			for _, tool := range tools {
				name := tool.Function.Name
				arguments := tool.Function.Arguments
				toolID := tool.ID
				toolResult, err := conversation.Tools.ResolveTool(name, createFunctionArrgmentResolver(arguments), conversation.Context)
				if err != nil {
					fmt.Printf("Error resolving function %s: %s", name, err)
				}
				request.Messages = append(request.Messages, openaiClient.ChatCompletionMessage{
					Role:       openaiClient.ChatMessageRoleTool,
					Name:       name,
					Content:    toolResult,
					ToolCallID: toolID,
				})
			}

			// Call ourselves again with the result of the function call
			s.streamResultToChannels(request, conversation, output, errChan)
			return
		default:
			fmt.Printf("Unknown finish reason: %s", response.Choices[0].FinishReason)
			return
		}

		delta := response.Choices[0].Delta
		numTools := len(delta.ToolCalls)
		if numTools != 0 {
			if toolsBuffer == nil {
				toolsBuffer = make(map[int]*ToolBufferElement)
			}
			for _, toolCall := range delta.ToolCalls {
				if toolCall.Index == nil {
					continue
				}
				toolIndex := *toolCall.Index
				if toolsBuffer[toolIndex] == nil {
					toolsBuffer[toolIndex] = &ToolBufferElement{}
				}
				toolsBuffer[toolIndex].name.WriteString(toolCall.Function.Name)
				toolsBuffer[toolIndex].args.WriteString(toolCall.Function.Arguments)
				toolsBuffer[toolIndex].id.WriteString(toolCall.ID)
			}
		}

		output <- response.Choices[0].Delta.Content
	}
}

func (s *OpenAI) streamResult(request openaiClient.ChatCompletionRequest, conversation ai.BotConversation) (*ai.TextStreamResult, error) {
	output := make(chan string)
	errChan := make(chan error)
	go func() {
		defer close(output)
		defer close(errChan)
		s.streamResultToChannels(request, conversation, output, errChan)
	}()

	return &ai.TextStreamResult{Stream: output, Err: errChan}, nil
}

func (s *OpenAI) GetDefaultConfig() ai.LLMConfig {
	return ai.LLMConfig{
		Model:              s.defaultModel,
		MaxGeneratedTokens: 0,
	}
}

func (s *OpenAI) createConfig(opts []ai.LanguageModelOption) ai.LLMConfig {
	cfg := s.GetDefaultConfig()
	for _, opt := range opts {
		opt(&cfg)
	}

	return cfg
}

func (s *OpenAI) completionRequestFromConfig(cfg ai.LLMConfig) openaiClient.ChatCompletionRequest {
	return openaiClient.ChatCompletionRequest{
		Model:            cfg.Model,
		MaxTokens:        cfg.MaxGeneratedTokens,
		Temperature:      1.0,
		TopP:             1.0,
		FrequencyPenalty: 0,
		PresencePenalty:  0,
	}
}

func (s *OpenAI) ChatCompletion(conversation ai.BotConversation, opts ...ai.LanguageModelOption) (*ai.TextStreamResult, error) {
	s.metricsService.IncrementLLMRequests()

	request := s.completionRequestFromConfig(s.createConfig(opts))
	request = modifyCompletionRequestWithConversation(request, conversation)
	request.Stream = true
	return s.streamResult(request, conversation)
}

func (s *OpenAI) ChatCompletionNoStream(conversation ai.BotConversation, opts ...ai.LanguageModelOption) (string, error) {
	// This could perform better if we didn't use the streaming API here, but the complexity is not worth it.
	result, err := s.ChatCompletion(conversation, opts...)
	if err != nil {
		return "", err
	}
	return result.ReadAll(), nil
}

func (s *OpenAI) Transcribe(file io.Reader) (*subtitles.Subtitles, error) {
	resp, err := s.client.CreateTranscription(context.Background(), openaiClient.AudioRequest{
		Model:    openaiClient.Whisper1,
		Reader:   file,
		FilePath: "input.mp3",
		Format:   openaiClient.AudioResponseFormatVTT,
	})
	if err != nil {
		return nil, fmt.Errorf("unable to create whisper transcription: %w", err)
	}

	timedTranscript, err := subtitles.NewSubtitlesFromVTT(strings.NewReader(resp.Text))
	if err != nil {
		return nil, fmt.Errorf("unable to parse whisper transcription: %w", err)
	}

	return timedTranscript, nil
}

func (s *OpenAI) GenerateImage(prompt string) (image.Image, error) {
	req := openaiClient.ImageRequest{
		Prompt:         prompt,
		Size:           openaiClient.CreateImageSize256x256,
		ResponseFormat: openaiClient.CreateImageResponseFormatB64JSON,
		N:              1,
	}

	respBase64, err := s.client.CreateImage(context.Background(), req)
	if err != nil {
		return nil, err
	}

	imgBytes, err := base64.StdEncoding.DecodeString(respBase64.Data[0].B64JSON)
	if err != nil {
		return nil, err
	}

	r := bytes.NewReader(imgBytes)
	imgData, err := png.Decode(r)
	if err != nil {
		return nil, err
	}

	return imgData, nil
}

func (s *OpenAI) CountTokens(text string) int {
	// Counting tokens is really annoying, so we approximate for now.
	charCount := float64(len(text)) / 4.0
	wordCount := float64(len(strings.Fields(text))) / 0.75

	// Average the two
	return int((charCount + wordCount) / 2.0)
}

func (s *OpenAI) TokenLimit() int {
	if s.tokenLimit > 0 {
		return s.tokenLimit
	}

	switch {
	case strings.HasPrefix(s.defaultModel, "gpt-4-32k"):
		return 32768
	case strings.HasPrefix(s.defaultModel, "gpt-4"):
		return 8192
	case strings.HasPrefix(s.defaultModel, "gpt-3.5-turbo-16k"):
		return 16384
	case strings.HasPrefix(s.defaultModel, "gpt-3.5-turbo"):
		return 4096
	}

	return 4096
}<|MERGE_RESOLUTION|>--- conflicted
+++ resolved
@@ -100,20 +100,6 @@
 		ExpandedStruct: true,
 	}
 	for _, tool := range tools {
-<<<<<<< HEAD
-		openAITool := openaiClient.FunctionDefinition{
-			Name:        tool.Name,
-			Description: tool.Description,
-		}
-		if tool.IsRawMessage {
-			openAITool.Parameters = tool.Schema
-		} else {
-			schema := schemaMaker.Reflect(tool.Schema)
-			openAITool.Parameters = schema
-		}
-		// fmt.Println(fmt.Sprintf("HERE IS THE SCHEMA RIGHT HERE LOOK LOOK LOOK %+v", schema))
-		result = append(result, openAITool)
-=======
 		schema := schemaMaker.Reflect(tool.Schema)
 		result = append(result, openaiClient.Tool{
 			Type: openaiClient.ToolTypeFunction,
@@ -123,7 +109,6 @@
 				Parameters:  schema,
 			},
 		})
->>>>>>> f76d72ee
 	}
 
 	return result
@@ -200,7 +185,6 @@
 	}
 }
 
-<<<<<<< HEAD
 func (s *OpenAI) handleStreamFunctionCall(request openaiClient.ChatCompletionRequest, conversation ai.BotConversation, name, arguments string) (openaiClient.ChatCompletionRequest, error) {
 	fmt.Println("TOOL SELECTED", name, arguments)
 	toolResult, err := conversation.Tools.ResolveTool(name, createFunctionArrgmentResolver(arguments), conversation.Context)
@@ -214,12 +198,12 @@
 	})
 
 	return request, nil
-=======
+}
+
 type ToolBufferElement struct {
 	id   strings.Builder
 	name strings.Builder
 	args strings.Builder
->>>>>>> f76d72ee
 }
 
 func (s *OpenAI) streamResultToChannels(request openaiClient.ChatCompletionRequest, conversation ai.BotConversation, output chan<- string, errChan chan<- error) {
